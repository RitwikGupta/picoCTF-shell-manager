"""
Problem deployment.
"""

PROBLEM_FILES_DIR = "problem_files"

# will be set to the configuration module during deployment
deploy_config = None

port_map = {}
current_problem = None
current_instance = None

def get_deploy_context():
    """
    Returns the deployment context, a dictionary containing the current
    config, port_map, problem, instance
    """

    global deploy_config, port_map, current_problem, current_instance

    return {
        "config": deploy_config,
        "port_map": port_map,
        "problem": current_problem,
        "instance": current_instance
    }

from os.path import join
from random import Random, randint
from abc import ABCMeta
from hashlib import md5
from imp import load_source
from pwd import getpwnam
from grp import getgrnam
from time import sleep
from copy import copy, deepcopy
from spur import RunProcessError
from jinja2 import Environment, Template, FileSystemLoader
from hacksport.problem import Remote, Compiled, Service, FlaskApp, PHPApp
from hacksport.problem import File, ProtectedFile, ExecutableFile
from hacksport.operations import create_user, execute
from hacksport.utils import sanitize_name, get_attributes
from shell_manager.bundle import get_bundle

from shell_manager.bundle import get_bundle, get_bundle_root
from shell_manager.problem import get_problem, get_problem_root
from shell_manager.util import HACKSPORTS_ROOT, PROBLEM_ROOT, STAGING_ROOT, DEPLOYED_ROOT, BUNDLE_ROOT

import os
import json
import shutil
import functools

def challenge_meta(attributes):
    """
    Returns a metaclass that will introduce the given attributes into the class
    namespace.

    Args:
        attributes: The dictionary of attributes

    Returns:
        The metaclass described above
    """

    class ChallengeMeta(ABCMeta):
        def __new__(cls, name, bases, attr):
            attrs = dict(attr)
            attrs.update(attributes)
            return super().__new__(cls, name, bases, attrs)
    return ChallengeMeta

def update_problem_class(Class, problem_object, seed, user, instance_directory):
    """
    Changes the metaclass of the given class to introduce necessary fields before
    object instantiation.

    Args:
        Class: The problem class to be updated
        problem_name: The problem name
        seed: The seed for the Random object
        user: The linux username for this challenge instance
        instance_directory: The deployment directory for this instance

    Returns:
        The updated class described above
    """

    random = Random(seed)
    attributes = deepcopy(problem_object)

    attributes.update({"random": random, "user": user, "default_user": deploy_config.DEFAULT_USER,
                       "server": deploy_config.HOSTNAME, "directory": instance_directory})

    return challenge_meta(attributes)(Class.__name__, Class.__bases__, Class.__dict__)

def create_service_file(problem, instance_number, path):
    """
    Creates a systemd service file for the given problem

    Args:
        problem: the instantiated problem object
        instance_number: the instance number
        path: the location to drop the service file
    Returns:
        The path to the created service file
    """

    template = """[Unit]
Description={} instance

[Service]
Type={}
ExecStart={}

[Install]
WantedBy=default.target
"""

    problem_service_info = problem.service()
    converted_name = sanitize_name(problem.name)
    content = template.format(problem.name, problem_service_info['Type'], problem_service_info['ExecStart'])
    service_file_path = join(path, "{}_{}.service".format(converted_name, instance_number))

    with open(service_file_path, "w") as f:
        f.write(content)

    return service_file_path

def create_instance_user(problem_name, instance_number):
    """
    Generates a random username based on the problem name. The username returned is guaranteed to
    not exist.

    Args:
        problem_name: The name of the problem
        instance_number: The unique number for this instance
    Returns:
        A tuple containing the username and home directory
    """

    converted_name = sanitize_name(problem_name)
    username = "{}_{}".format(converted_name, instance_number)

    try:
        #Check if the user already exists.
        user = getpwnam(username)
        return username, user.pw_dir
    except KeyError:
        home_directory = create_user(username, deploy_config.HOME_DIRECTORY_ROOT)
        return username, home_directory

def generate_seed(*args):
    """
    Generates a seed using the list of string arguments
    """

    return md5("".join(args).encode("utf-8")).hexdigest()

def generate_staging_directory(root=STAGING_ROOT):
    """
    Creates a random, empty staging directory

    Args:
        root: The parent directory for the new directory. Defaults to join(HACKSPORTS_ROOT, "staging")

    Returns:
        The path of the generated directory
    """

    if not os.path.isdir(root):
        os.makedirs(root)

    def get_new_path():
        path = join(root, str(randint(0, 1e12)))
        if os.path.isdir(path):
            return get_new_path()
        return path

    path = get_new_path()
    os.makedirs(path)
    return path

def template_string(template, **kwargs):
    """
    Templates the given string with the keyword arguments

    Args:
        template: The template string
        **kwards: Variables to use in templating
    """

    temp = Template(template)
    return temp.render(**kwargs)

def template_file(in_file_path, out_file_path, **kwargs):
    """
    Templates the given file with the keyword arguments.

    Args:
        in_file_path: The path to the template
        out_file_path: The path to output the templated file
        **kwargs: Variables to use in templating
    """

    env = Environment(loader=FileSystemLoader(os.path.dirname(in_file_path)))
    template = env.get_template(os.path.basename(in_file_path))
    output = template.render(**kwargs)

    with open(out_file_path, "w") as f:
        f.write(output)

def template_staging_directory(staging_directory, problem, dont_template_files = ["problem.json", "challenge.py"],
                                                           dont_template_directories = ["templates"]):
    """
    Templates every file in the staging directory recursively other than
    problem.json and challenge.py.

    Args:
        staging_directory: The path of the staging directory
        problem: The problem object
        dont_template_files: The list of files not to template. Defaults to ["problem.json", "challenge.py"]
        dont_template_directories: The list of files not to recurse into. Defaults to ["templates"]
    """

    # prepend the staging directory to all
    dont_template_directories = [join(staging_directory, directory) for directory in dont_template_directories]

    for root, dirnames, filenames in os.walk(staging_directory):
        if root in dont_template_directories:
            continue
        for filename in filenames:
            if filename in dont_template_files:
                continue
            fullpath = join(root, filename)
            try:
                template_file(fullpath, fullpath, **get_attributes(problem))
            except UnicodeDecodeError as e:
                # tried templating binary file
                pass

def deploy_files(staging_directory, instance_directory, file_list, username):
    """
    Copies the list of files from the staging directory to the instance directory.
    Will properly set permissions and setgid files based on their type.
    """

    # get uid and gid for default and problem user
    user = getpwnam(username)
    default = getpwnam(deploy_config.DEFAULT_USER)

    for f in file_list:
        # copy the file over, making the directories as needed
        output_path = join(instance_directory, f.path)
        if not os.path.isdir(os.path.dirname(output_path)):
            os.makedirs(os.path.dirname(output_path))
        shutil.copy2(join(staging_directory, f.path), output_path)

        # set the ownership based on the type of file
        if isinstance(f, ProtectedFile) or isinstance(f, ExecutableFile):
            os.chown(output_path, default.pw_uid, user.pw_gid)
        else:
            uid = default.pw_uid if f.user is None else getpwnam(f.user).pw_uid
            gid = default.pw_gid if f.group is None else getgrnam(f.group).gr_gid
            os.chown(output_path, uid, gid)

        # set the permissions appropriately
        os.chmod(output_path, f.permissions)

def install_user_service(home_directory, user, service_file):
    """
    Installs the service file into the systemd user directory for the provided user,
    sets the service to start on boot, and starts the service now.

    Args:
        home_directory: The home directory for the user provided
        user: The user that will run the service
        service_file: The path to the systemd service file to install
    """

    # make user service directory
    service_dir_path = os.path.join(home_directory, ".config", "systemd", "user")
    if not os.path.isdir(service_dir_path):
        os.makedirs(service_dir_path)

    # make target directory for enabled services
    default_target_path = os.path.join(service_dir_path, "default.target.wants")
    if not os.path.isdir(default_target_path):
        os.makedirs(default_target_path)

    userpw = getpwnam(user)
    os.chown(default_target_path, userpw.pw_uid, userpw.pw_gid)

    # copy service file
    service_path = os.path.join(service_dir_path, os.path.basename(service_file))
    shutil.copy2(service_file, service_path)

    # enable automatic starting of user services
    execute("loginctl enable-linger {}".format(user))
    execute("systemctl restart user@{}.service".format(userpw.pw_uid))

    # set environment variable so "su -l problem_user" will correctly populate it
    # this is due to a known issue with su -l
    with open(os.path.join(home_directory, ".profile"), "w") as f:
        f.write("export XDG_RUNTIME_DIR=/run/user/{}\n".format(userpw.pw_uid))

    # enable and restart the service
    execute("su -l {} bash -c 'systemctl --user daemon-reload; systemctl --user enable {}; systemctl --user restart {}'".format(
        user, os.path.basename(service_file), os.path.basename(service_file)))

def generate_instance(problem_object, problem_directory, instance_number, deployment_directory=None):
    """
    Runs the setup functions of Problem in the correct order

    Args:
        problem_object: The contents of the problem.json
        problem_directory: The directory to the problem
        instance_number: The instance number to be generated
        deployment_directory: The directory that will be deployed to. Defaults to the home directory of the user created.

    Returns:
        A tuple containing (problem, staging_directory, home_directory, files)
    """

    username, home_directory = create_instance_user(problem_object['name'], instance_number)
    seed = generate_seed(problem_object['name'], deploy_config.DEPLOY_SECRET, str(instance_number))
    staging_directory = generate_staging_directory()
    copypath = join(staging_directory, PROBLEM_FILES_DIR)
    shutil.copytree(problem_directory, copypath)

    # store cwd to restore later
    cwd = os.getcwd()
    os.chdir(copypath)

    challenge = load_source("challenge", join(copypath, "challenge.py"))

    if deployment_directory is None: deployment_directory = home_directory

    Problem = update_problem_class(challenge.Problem, problem_object, seed, username, deployment_directory)

    # run methods in proper order
    problem = Problem()

    # reseed and generate flag
    problem.flag = problem.generate_flag(Random(seed))

    problem.initialize()


    web_accessible_files = []

    def url_for(web_accessible_files, source_name, display=None):
        source_path = join(copypath, source_name)

        problem_hash = problem_object["name"] + deploy_config.DEPLOY_SECRET + str(instance_number)
        problem_hash = md5(problem_hash.encode("utf-8")).hexdigest()

        destination_path = join(sanitize_name(problem_object["name"]), problem_hash, source_name)

        link_template = "<a href='{}'>{}</a>"

        web_accessible_files.append((source_path, join(deploy_config.WEB_ROOT, destination_path)))
        uri_prefix = "//"
        uri = join(uri_prefix, deploy_config.HOSTNAME, destination_path)

        return link_template.format(uri, source_name if display is None else display)

    problem.url_for = functools.partial(url_for, web_accessible_files)

    template_staging_directory(copypath, problem)

    if isinstance(problem, Compiled):
        problem.compiler_setup()
    if isinstance(problem, Remote):
        problem.remote_setup()
    if isinstance(problem, FlaskApp):
        problem.flask_setup()
    if isinstance(problem, PHPApp):
        problem.php_setup()
    if isinstance(problem, Service):
        problem.service_setup()
    problem.setup()

    os.chdir(cwd)

    all_files = copy(problem.files)

    if isinstance(problem, Compiled):
        all_files.extend(problem.compiled_files)
    if isinstance(problem, Service):
        all_files.extend(problem.service_files)

    assert all([isinstance(f, File) for f in all_files])

    service_file = create_service_file(problem, instance_number, staging_directory)

    # template the description
    problem.description = template_string(problem.description, **get_attributes(problem))

    return {"problem": problem,
            "staging_directory": staging_directory,
            "home_directory": home_directory,
            "files": all_files,
            "web_accessible_files": web_accessible_files,
            "service_file": service_file
            }

def deploy_problem(problem_directory, instances=1, test=False, deployment_directory=None):
    """
    Deploys the problem specified in problem_directory.

    Args:
        problem_directory: The directory storing the problem
        instances: The number of instances to deploy. Defaults to 1.
        test: Whether the instances are test instances or not. Defaults to False.
        deployment_directory: If not None, the challenge will be deployed here instead of their home directory
    """

    global current_problem, current_instance

    problem_object = get_problem(problem_directory)

    current_problem = problem_object["name"]

    instance_list = []

    for instance_number in range(instances):
        current_instance = instance_number
        print("Generating instance {} of \"{}\".".format(instance_number, problem_object["name"]))
        instance = generate_instance(problem_object, problem_directory, instance_number, deployment_directory=deployment_directory)
        instance_list.append(instance)

    deployment_json_dir = os.path.join(DEPLOYED_ROOT, sanitize_name(problem_object["name"]))
    if not os.path.isdir(deployment_json_dir):
        os.makedirs(deployment_json_dir)

    # all instances generated without issue. let's do something with them
    for instance_number, instance in enumerate(instance_list):
        print("Deploying instance {} of \"{}\".".format(instance_number, problem_object["name"]))
        problem_path = os.path.join(instance["staging_directory"], PROBLEM_FILES_DIR)

        problem = instance["problem"]

        if test is True:
            # display what we would do, and clean up the user and home directory
            destination_directory = os.path.join(instance["staging_directory"], "deployed") if deployment_directory is None \
                                    else deployment_directory
            deploy_files(problem_path, destination_directory, instance["files"], problem.user)
            print("\tDescription: {}".format(problem.description))
            print("\tFlag: {}".format(problem.flag))
            print("\tDeployment Directory: {}".format(destination_directory))

            try:
                execute("killall -u {}".format(problem.user))
                sleep(0.1)
            except RunProcessError as e:
                pass

            execute(["userdel", problem.user])
            shutil.rmtree(instance["home_directory"])

            deployment_json_dir = instance["staging_directory"]
        else:
            # let's deploy them now
            destination_directory = instance["home_directory"] if deployment_directory is None else deployment_directory
            problem_path = os.path.join(instance["staging_directory"], PROBLEM_FILES_DIR)
            deploy_files(problem_path, destination_directory, instance["files"], problem.user)

            # copy files to the web root
            for source, destination in instance["web_accessible_files"]:
                if not os.path.isdir(os.path.dirname(destination)):
                    os.makedirs(os.path.dirname(destination))
                shutil.copy2(source, destination)

            install_user_service(instance["home_directory"], problem.user, instance["service_file"])

            # delete staging directory
            shutil.rmtree(instance["staging_directory"])

        deployment_info = {
            "server": problem.server,
            "description": problem.description,
            "flag": problem.flag,
            "iid": instance_number,
        }

        if isinstance(problem, Service):
            deployment_info["port"] = problem.port

        instance_info_path = os.path.join(deployment_json_dir, "{}.json".format(instance_number))
        with open(instance_info_path, "w") as f:
            f.write(json.dumps(deployment_info, indent=4, separators=(", ", ": ")))

        print("The instance deployment information can be found at {}.".format(instance_info_path))

def get_all_problems():
    """ Returns a dictionary of name:object mappings """

    problems = {}
    if os.path.isdir(PROBLEM_ROOT):
        for name in os.listdir(PROBLEM_ROOT):
            try:
                problem = get_problem(get_problem_root(name, absolute=True))
                problems[name] = problem
            except FileNotFoundError as e:
                pass
    return problems

def get_all_bundles():
    """ Returns a dictionary of name:object mappings """

    bundles = {}
<<<<<<< HEAD
    if os.path.isdir(BUNDLE_ROOT):
=======
    if os.path.isdir(PROBLEM_ROOT):
>>>>>>> 1137b300
        for name in os.listdir(BUNDLE_ROOT):
            try:
                bundle = get_bundle(get_bundle_root(name, absolute=True))
                bundles[name] = bundle
            except FileNotFoundError as e:
                pass
<<<<<<< HEAD
    return bundles
=======
        return bundles
>>>>>>> 1137b300

def get_all_problem_instances(problem_path):
    """ Returns a list of instances for a given problem """

    instances = {}
    instances_dir = join(DEPLOYED_ROOT, problem_path)
    if os.path.isdir(instances_dir):
        for name in os.listdir(instances_dir):
            if name.endswith(".json"):
                try:
                    instance = json.loads(open(join(instances_dir, name)).read())
                    instances[instance["iid"]] = instance
                except Exception as e:
                    pass

    result = []
    for i in range(len(instances.items())):
        result.append(instances[i])
    return result

def deploy_problems(args, config):
    """ Main entrypoint for problem deployment """

    lock_file = join(HACKSPORTS_ROOT, "deploy.lock")

    if os.path.isfile(lock_file):
        raise Exception("Cannot deploy while other deployment in progress. If you believe this is an error, "
                         "run 'shell_manager clean'")

    with open(lock_file, "w") as f:
        f.write("1")

    global deploy_config, port_map
    deploy_config = config

    try:
        user = getpwnam(deploy_config.DEFAULT_USER)
    except KeyError as e:
        print("DEFAULT_USER {} does not exist. Creating now.".format(deploy_config.DEFAULT_USER))
        create_user(deploy_config.DEFAULT_USER)

    if args.deployment_directory is not None and (len(args.problem_paths) > 1 or args.num_instances > 1):
        raise Exception("Cannot specify deployment directory if deploying multiple problems or instances.")

    problems = args.problem_paths

    if args.bundle:
        bundle_problems = []
        for bundle_path in args.problem_paths:
            if os.path.isfile(bundle_path):
                bundle = get_bundle(bundle_path)
                bundle_problems.extend(bundle["problems"])
            else:
                bundle_sources_path = get_bundle_root(bundle_path, absolute=True)
                if os.path.isdir(bundle_sources_path):
                    bundle = get_bundle(bundle_sources_path)
                    bundle_problems.extend(bundle["problems"])
                else:
                    raise Exception("Could not get bundle.")
        problems = bundle_problems

    # before deploying problems, load in port_map
    for path, problem in get_all_problems().items():
        for instance in get_all_problem_instances(path):
            if "port" in instance:
                port_map[instance["port"]] = (problem["name"], instance["iid"])

    for path in problems:
        if os.path.isdir(path):
            deploy_problem(path, instances=args.num_instances, test=args.dry,
                            deployment_directory=args.deployment_directory)
        elif os.path.isdir(os.path.join(get_problem_root(path, absolute=True))):
            deploy_problem(os.path.join(get_problem_root(path, absolute=True)), instances=args.num_instances,
                            test=args.dry, deployment_directory=args.deployment_directory)
        else:
            raise Exception("Problem path {} cannot be found".format(path))

    os.remove(lock_file)

def publish(args, config):
    """ Main entrypoint for publish """

    problems = get_all_problems()
    bundles = get_all_bundles()

    output = {
        "problems": [],
        "bundles": []
    }

    for path, problem in problems.items():
        problem["instances"] = get_all_problem_instances(path)
        if len(problem["instances"]) > 0:
            output["problems"].append(problem)

    for path, bundle in bundles.items():
        output["bundles"].append(bundle)

    print(json.dumps(output, indent=4))

def clean(args, config):
    """ Main entrypoint for clean """

    lock_file = join(HACKSPORTS_ROOT, "deploy.lock")

    # remove staging directories
    if os.path.isdir(STAGING_ROOT):
        shutil.rmtree(STAGING_ROOT)

    # remove lock file
    if os.path.isfile(lock_file):
        os.remove(lock_file)

    #TODO: potentially perform more cleaning

def status(args, config):
    """ Main entrypoint for status """

    bundles = get_all_bundles()
    problems = get_all_problems()

    def print_problem(problem, path, prefix="\t"):
        instances = get_all_problem_instances(path)
        print("{}* [{}] {} ({})".format(prefix, len(instances), problem['name'], path))
        for i, instance in enumerate(instances):
            print("{0}\t - Instance {1}:\n{0}\t\tport: {2}\n{0}\t\tflag: {3}".format(
                            prefix, i, instance["port"] if "port" in instance else None, instance["flag"]))

    def print_bundle(bundle, path, prefix=""):
        print("{}[{} ({})]".format(prefix, bundle["name"], path))
        for problem_path in bundle["problems"]:
            problem = problems[problem_path]
            print_problem(problem, problem_path, prefix=prefix+"\t")

    if args.problem is not None:
        problem = problems.get(args.problem, None)
        if problem is None:
            print("Could not find problem \"{}\"".format(args.problem))
            return
        print_problem(problem, args.problem, prefix="")
    elif args.bundle is not None:
        bundle = bundles.get(args.bundle, None)
        if bundle is None:
            print("Could not find bundle \"{}\"".format(args.bundle))
            return
        print_bundle(bundle, args.bundle, prefix="")
    else:
        print("** Installed Bundles [{}] **".format(len(bundles)))
        shown_problems = []
        for path, bundle in bundles.items():
            print_bundle(bundle, path, prefix="\t")
            shown_problems.extend(bundle["problems"])

        print("** Installed Problems [{}] **".format(len(problems)))
        print("   Showing status for problems not already shown...")
        for path, problem in problems.items():
            if path not in shown_problems:
                print_problem(problem, path, prefix="\t")<|MERGE_RESOLUTION|>--- conflicted
+++ resolved
@@ -511,22 +511,14 @@
     """ Returns a dictionary of name:object mappings """
 
     bundles = {}
-<<<<<<< HEAD
     if os.path.isdir(BUNDLE_ROOT):
-=======
-    if os.path.isdir(PROBLEM_ROOT):
->>>>>>> 1137b300
         for name in os.listdir(BUNDLE_ROOT):
             try:
                 bundle = get_bundle(get_bundle_root(name, absolute=True))
                 bundles[name] = bundle
             except FileNotFoundError as e:
                 pass
-<<<<<<< HEAD
     return bundles
-=======
-        return bundles
->>>>>>> 1137b300
 
 def get_all_problem_instances(problem_path):
     """ Returns a list of instances for a given problem """
